project_name: bor

release:
  disable: false
  draft: true
  prerelease: auto

builds:
  - id: darwin-amd64
    main: ./cmd/geth
    binary: bor
    goos:
      - darwin
    goarch:
      - amd64
    env:
      - CC=o64-clang
      - CXX=o64-clang++
    tags:
      - netgo
    ldflags:
      -s -w
  
  - id: darwin-arm64
    main: ./cmd/geth
    binary: bor
    goos:
      - darwin
    goarch:
      - arm64
    env:
      - CC=oa64-clang
      - CXX=oa64-clang++
    tags:
      - netgo
    ldflags:
      -s -w
  
  - id: linux-amd64
    main: ./cmd/geth
    binary: bor
    goos:
      - linux
    goarch:
      - amd64
    env:
      - CC=gcc
      - CXX=g++
    tags:
      - netgo
    ldflags:
      # We need to build a static binary because we are building in a glibc based system and running in a musl container 
      -s -w -extldflags "-static"

  - id: linux-arm64
    main: ./cmd/geth
    binary: bor
    goos:
      - linux
    goarch:
      - arm64
    env:
      - CC=aarch64-linux-gnu-gcc
      - CXX=aarch64-linux-gnu-g++
    tags:
      - netgo
    ldflags:
      # We need to build a static binary because we are building in a glibc based system and running in a musl container 
      -s -w -extldflags "-static"

nfpms:
  - vendor: 0xPolygon
    homepage: https://polygon.technology
    maintainer: Polygon Team <team@polygon.technology>
    description: Polygon Blockchain
    license: GPLv3 LGPLv3

    formats:
      - apk
      - deb
      - rpm

    contents:
      - src: builder/files/bor.service
        dst: /lib/systemd/system/bor.service
        type: config
      - src: builder/files/genesis-mainnet-v1.json
        dst: /etc/bor/genesis-mainnet-v1.json
        type: config
      - src: builder/files/genesis-testnet-v4.json
        dst: /etc/bor/genesis-testnet-v4.json
        type: config

    overrides:
      rpm:
        replacements:
          amd64: x86_64

snapshot:
  name_template: "{{ .Tag }}.next"

dockers:
  - image_templates:
      - 0xpolygon/{{ .ProjectName }}:{{ .Version }}-amd64
    dockerfile: Dockerfile.release
    use: buildx
    goarch: amd64
    ids:
      - linux-amd64
    build_flag_templates:
      - --platform=linux/amd64
<<<<<<< HEAD
=======
    extra_files:
      - builder/files/genesis-mainnet-v1.json
      - builder/files/genesis-testnet-v4.json
>>>>>>> 2d842494
  
  - image_templates:
      - 0xpolygon/{{ .ProjectName }}:{{ .Version }}-arm64
    dockerfile: Dockerfile.release
    use: buildx
    goarch: arm64
    ids:
      - linux-arm64
    build_flag_templates:
<<<<<<< HEAD
      - --platform=linux/arm64
=======
      - --platform=linux/arm64/v8
    extra_files:
      - builder/files/genesis-mainnet-v1.json
      - builder/files/genesis-testnet-v4.json
>>>>>>> 2d842494

docker_manifests:
  - name_template: 0xpolygon/{{ .ProjectName }}:{{ .Version }}
    image_templates:
      - 0xpolygon/{{ .ProjectName }}:{{ .Version }}-amd64
      - 0xpolygon/{{ .ProjectName }}:{{ .Version }}-arm64

  - name_template: 0xpolygon/{{ .ProjectName }}:latest
    image_templates:
    - 0xpolygon/{{ .ProjectName }}:{{ .Version }}-amd64
    - 0xpolygon/{{ .ProjectName }}:{{ .Version }}-arm64

announce:
  slack:
    enabled: true
    # The name of the channel that the user selected as a destination for webhook messages.
    channel: '#code-releases'<|MERGE_RESOLUTION|>--- conflicted
+++ resolved
@@ -20,7 +20,7 @@
       - netgo
     ldflags:
       -s -w
-  
+
   - id: darwin-arm64
     main: ./cmd/geth
     binary: bor
@@ -35,7 +35,7 @@
       - netgo
     ldflags:
       -s -w
-  
+
   - id: linux-amd64
     main: ./cmd/geth
     binary: bor
@@ -49,7 +49,7 @@
     tags:
       - netgo
     ldflags:
-      # We need to build a static binary because we are building in a glibc based system and running in a musl container 
+      # We need to build a static binary because we are building in a glibc based system and running in a musl container
       -s -w -extldflags "-static"
 
   - id: linux-arm64
@@ -65,7 +65,7 @@
     tags:
       - netgo
     ldflags:
-      # We need to build a static binary because we are building in a glibc based system and running in a musl container 
+      # We need to build a static binary because we are building in a glibc based system and running in a musl container
       -s -w -extldflags "-static"
 
 nfpms:
@@ -109,13 +109,10 @@
       - linux-amd64
     build_flag_templates:
       - --platform=linux/amd64
-<<<<<<< HEAD
-=======
     extra_files:
       - builder/files/genesis-mainnet-v1.json
       - builder/files/genesis-testnet-v4.json
->>>>>>> 2d842494
-  
+
   - image_templates:
       - 0xpolygon/{{ .ProjectName }}:{{ .Version }}-arm64
     dockerfile: Dockerfile.release
@@ -124,14 +121,10 @@
     ids:
       - linux-arm64
     build_flag_templates:
-<<<<<<< HEAD
-      - --platform=linux/arm64
-=======
       - --platform=linux/arm64/v8
     extra_files:
       - builder/files/genesis-mainnet-v1.json
       - builder/files/genesis-testnet-v4.json
->>>>>>> 2d842494
 
 docker_manifests:
   - name_template: 0xpolygon/{{ .ProjectName }}:{{ .Version }}
