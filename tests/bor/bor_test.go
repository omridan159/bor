//go:build integration

package bor

import (
	"encoding/hex"
	"io"
	"math/big"
	"testing"
	"time"

	"github.com/golang/mock/gomock"
<<<<<<< HEAD
	"github.com/stretchr/testify/require"
=======
	"github.com/stretchr/testify/assert"
	"golang.org/x/crypto/sha3"
>>>>>>> 5f69302b

	"github.com/ethereum/go-ethereum/common"
	"github.com/ethereum/go-ethereum/consensus/bor"
	"github.com/ethereum/go-ethereum/consensus/bor/clerk"
<<<<<<< HEAD
	"github.com/ethereum/go-ethereum/consensus/bor/valset"
=======
	"github.com/ethereum/go-ethereum/consensus/bor/heimdall/checkpoint"
	"github.com/ethereum/go-ethereum/consensus/bor/heimdall/span"
>>>>>>> 5f69302b
	"github.com/ethereum/go-ethereum/consensus/ethash"
	"github.com/ethereum/go-ethereum/core"
	"github.com/ethereum/go-ethereum/core/rawdb"
	"github.com/ethereum/go-ethereum/core/types"
	"github.com/ethereum/go-ethereum/core/vm"
	"github.com/ethereum/go-ethereum/crypto"
	"github.com/ethereum/go-ethereum/params"
	"github.com/ethereum/go-ethereum/rlp"
	"github.com/ethereum/go-ethereum/tests/bor/mocks"
<<<<<<< HEAD

	"github.com/stretchr/testify/assert"
	"golang.org/x/crypto/sha3"
=======
>>>>>>> 5f69302b
)

func TestInsertingSpanSizeBlocks(t *testing.T) {
	init := buildEthereumInstance(t, rawdb.NewMemoryDatabase())
	chain := init.ethereum.BlockChain()
	engine := init.ethereum.Engine()
	_bor := engine.(*bor.Bor)

<<<<<<< HEAD
	_, heimdallSpan := loadSpanFromFile(t)

	h, ctrl := getMockedHeimdallClient(t, heimdallSpan)
=======
	defer _bor.Close()

	h, heimdallSpan, ctrl := getMockedHeimdallClient(t)
>>>>>>> 5f69302b
	defer ctrl.Finish()

	_, span := loadSpanFromFile(t)

	h.EXPECT().Close().AnyTimes()
	h.EXPECT().FetchLatestCheckpoint().Return(&checkpoint.Checkpoint{
		Proposer:   span.SelectedProducers[0].Address,
		StartBlock: big.NewInt(0),
		EndBlock:   big.NewInt(int64(spanSize)),
	}, nil).AnyTimes()

	_bor.SetHeimdallClient(h)

	db := init.ethereum.ChainDb()
	block := init.genesis.ToBlock(db)
	// to := int64(block.Header().Time)

	currentValidators := []*valset.Validator{valset.NewValidator(addr, 10)}

	// Insert sprintSize # of blocks so that span is fetched at the start of a new sprint
	for i := uint64(1); i <= spanSize; i++ {
		block = buildNextBlock(t, _bor, chain, block, nil, init.genesis.Config.Bor, nil, currentValidators)
		insertNewBlock(t, chain, block)
	}

	validators, err := _bor.GetCurrentValidators(block.Hash(), spanSize) // check validator set at the first block of new span
	if err != nil {
		t.Fatalf("%s", err)
	}

	assert.Equal(t, 3, len(validators))
	for i, validator := range validators {
		assert.Equal(t, validator.Address.Bytes(), heimdallSpan.SelectedProducers[i].Address.Bytes())
		assert.Equal(t, validator.VotingPower, heimdallSpan.SelectedProducers[i].VotingPower)
	}
}

func TestFetchStateSyncEvents(t *testing.T) {
	init := buildEthereumInstance(t, rawdb.NewMemoryDatabase())
	chain := init.ethereum.BlockChain()
	engine := init.ethereum.Engine()
	_bor := engine.(*bor.Bor)

	defer _bor.Close()

	// A. Insert blocks for 0th sprint
	db := init.ethereum.ChainDb()
	block := init.genesis.ToBlock(db)

	// B.1 Mock /bor/span/1
	res, _ := loadSpanFromFile(t)

	currentValidators := []*valset.Validator{valset.NewValidator(addr, 10)}

	// Insert sprintSize # of blocks so that span is fetched at the start of a new sprint
	for i := uint64(1); i < sprintSize; i++ {
		if IsSpanEnd(i) {
			currentValidators = res.Result.ValidatorSet.Validators
		}

		block = buildNextBlock(t, _bor, chain, block, nil, init.genesis.Config.Bor, nil, currentValidators)
		insertNewBlock(t, chain, block)
	}

	// B. Before inserting 1st block of the next sprint, mock heimdall deps
	ctrl := gomock.NewController(t)
	defer ctrl.Finish()

	h := mocks.NewMockIHeimdallClient(ctrl)
	h.EXPECT().Close().AnyTimes()
	h.EXPECT().Span(uint64(1)).Return(&res.Result, nil).AnyTimes()

	// B.2 Mock State Sync events
	fromID := uint64(1)
	// at # sprintSize, events are fetched for [fromID, (block-sprint).Time)
	to := int64(chain.GetHeaderByNumber(0).Time)
	eventCount := 50

	sample := getSampleEventRecord(t)
	sample.Time = time.Unix(to-int64(eventCount+1), 0) // last event.Time will be just < to
	eventRecords := generateFakeStateSyncEvents(sample, eventCount)

	h.EXPECT().StateSyncEvents(fromID, to).Return(eventRecords, nil).AnyTimes()
	_bor.SetHeimdallClient(h)

	block = buildNextBlock(t, _bor, chain, block, nil, init.genesis.Config.Bor, nil, res.Result.ValidatorSet.Validators)
	insertNewBlock(t, chain, block)
}

func TestFetchStateSyncEvents_2(t *testing.T) {
	init := buildEthereumInstance(t, rawdb.NewMemoryDatabase())
	chain := init.ethereum.BlockChain()
	engine := init.ethereum.Engine()
	_bor := engine.(*bor.Bor)

	defer _bor.Close()

	// Mock /bor/span/1
	res, _ := loadSpanFromFile(t)

	// add the block producer
	res.Result.ValidatorSet.Validators = append(res.Result.ValidatorSet.Validators, valset.NewValidator(addr, 4500))

	ctrl := gomock.NewController(t)
	defer ctrl.Finish()

	h := mocks.NewMockIHeimdallClient(ctrl)
	h.EXPECT().Close().AnyTimes()
	h.EXPECT().Span(uint64(1)).Return(&res.Result, nil).AnyTimes()

	// Mock State Sync events
	// at # sprintSize, events are fetched for [fromID, (block-sprint).Time)
	fromID := uint64(1)
	to := int64(chain.GetHeaderByNumber(0).Time)
	sample := getSampleEventRecord(t)

	// First query will be from [id=1, (block-sprint).Time]
	// Insert 5 events in this time range
	eventRecords := []*clerk.EventRecordWithTime{
		buildStateEvent(sample, 1, 3), // id = 1, time = 1
		buildStateEvent(sample, 2, 1), // id = 2, time = 3
		buildStateEvent(sample, 3, 2), // id = 3, time = 2
		// event with id 5 is missing
		buildStateEvent(sample, 4, 5), // id = 4, time = 5
		buildStateEvent(sample, 6, 4), // id = 6, time = 4
	}

	h.EXPECT().StateSyncEvents(fromID, to).Return(eventRecords, nil).AnyTimes()
	_bor.SetHeimdallClient(h)

	// Insert blocks for 0th sprint
	db := init.ethereum.ChainDb()
	block := init.genesis.ToBlock(db)

	var currentValidators []*valset.Validator

	for i := uint64(1); i <= sprintSize; i++ {
		if IsSpanEnd(i) {
			currentValidators = res.Result.ValidatorSet.Validators
		} else {
			currentValidators = []*valset.Validator{valset.NewValidator(addr, 10)}
		}

		block = buildNextBlock(t, _bor, chain, block, nil, init.genesis.Config.Bor, nil, currentValidators)
		insertNewBlock(t, chain, block)
	}

	lastStateID, _ := _bor.GenesisContractsClient.LastStateId(sprintSize)

	// state 6 was not written
	assert.Equal(t, uint64(4), lastStateID.Uint64())

	//
	fromID = uint64(5)
	to = int64(chain.GetHeaderByNumber(sprintSize).Time)

	eventRecords = []*clerk.EventRecordWithTime{
		buildStateEvent(sample, 5, 7),
		buildStateEvent(sample, 6, 4),
	}
	h.EXPECT().StateSyncEvents(fromID, to).Return(eventRecords, nil).AnyTimes()

	for i := sprintSize + 1; i <= spanSize; i++ {
		if IsSpanEnd(i) {
			currentValidators = res.Result.ValidatorSet.Validators
		} else {
			currentValidators = []*valset.Validator{valset.NewValidator(addr, 10)}
		}

		block = buildNextBlock(t, _bor, chain, block, nil, init.genesis.Config.Bor, nil, res.Result.ValidatorSet.Validators)
		insertNewBlock(t, chain, block)
	}

	lastStateID, _ = _bor.GenesisContractsClient.LastStateId(spanSize)
	assert.Equal(t, uint64(6), lastStateID.Uint64())
}

func TestOutOfTurnSigning(t *testing.T) {
	init := buildEthereumInstance(t, rawdb.NewMemoryDatabase())
	chain := init.ethereum.BlockChain()
	engine := init.ethereum.Engine()
	_bor := engine.(*bor.Bor)

<<<<<<< HEAD
	_, heimdallSpan := loadSpanFromFile(t)
	proposer := valset.NewValidator(addr, 10)
	heimdallSpan.ValidatorSet.Validators = append(heimdallSpan.ValidatorSet.Validators, proposer)

	// add the block producer
	h, ctrl := getMockedHeimdallClient(t, heimdallSpan)
=======
	defer _bor.Close()

	h, _, ctrl := getMockedHeimdallClient(t)
>>>>>>> 5f69302b
	defer ctrl.Finish()

	h.EXPECT().Close().AnyTimes()
	_bor.SetHeimdallClient(h)

	db := init.ethereum.ChainDb()
	block := init.genesis.ToBlock(db)

	for i := uint64(1); i < spanSize; i++ {
		block = buildNextBlock(t, _bor, chain, block, nil, init.genesis.Config.Bor, nil, heimdallSpan.ValidatorSet.Validators)
		insertNewBlock(t, chain, block)
	}

	// insert spanSize-th block
	// This account is one the out-of-turn validators for 1st (0-indexed) span
	signer := "c8deb0bea5c41afe8e37b4d1bd84e31adff11b09c8c96ff4b605003cce067cd9"
	signerKey, _ := hex.DecodeString(signer)
	key, _ = crypto.HexToECDSA(signer)
	addr = crypto.PubkeyToAddress(key.PublicKey)
	expectedSuccessionNumber := 3

	parentTime := block.Time()

	setParentTime := func(header *types.Header) {
		header.Time = parentTime + 1
	}

	block = buildNextBlock(t, _bor, chain, block, signerKey, init.genesis.Config.Bor, nil, heimdallSpan.ValidatorSet.Validators, setParentTime)
	_, err := chain.InsertChain([]*types.Block{block})
	require.Equal(t,
		*err.(*bor.BlockTooSoonError),
		bor.BlockTooSoonError{Number: spanSize, Succession: expectedSuccessionNumber})

	expectedDifficulty := uint64(len(heimdallSpan.ValidatorSet.Validators) - expectedSuccessionNumber)
	header := block.Header()

	var diff uint64
	diff = bor.CalcProducerDelay(header.Number.Uint64(), expectedSuccessionNumber, init.genesis.Config.Bor) -
		bor.CalcProducerDelay(header.Number.Uint64(), 0, init.genesis.Config.Bor) + 3
	header.Time += diff

	sign(t, header, signerKey, init.genesis.Config.Bor)

	block = types.NewBlockWithHeader(header)

	_, err = chain.InsertChain([]*types.Block{block})
	require.NotNil(t, err)
	require.Equal(t,
		bor.WrongDifficultyError{Number: spanSize, Expected: expectedDifficulty, Actual: 4, Signer: addr.Bytes()},
		*err.(*bor.WrongDifficultyError))

	header.Difficulty = new(big.Int).SetUint64(expectedDifficulty)
	sign(t, header, signerKey, init.genesis.Config.Bor)
	block = types.NewBlockWithHeader(header)

	_, err = chain.InsertChain([]*types.Block{block})
	require.Nil(t, err)
}

func TestSignerNotFound(t *testing.T) {
	init := buildEthereumInstance(t, rawdb.NewMemoryDatabase())
	chain := init.ethereum.BlockChain()
	engine := init.ethereum.Engine()
	_bor := engine.(*bor.Bor)

<<<<<<< HEAD
	_, heimdallSpan := loadSpanFromFile(t)

	h, ctrl := getMockedHeimdallClient(t, heimdallSpan)
=======
	defer _bor.Close()

	h, _, ctrl := getMockedHeimdallClient(t)
>>>>>>> 5f69302b
	defer ctrl.Finish()

	h.EXPECT().Close().AnyTimes()

	_bor.SetHeimdallClient(h)

	db := init.ethereum.ChainDb()
	block := init.genesis.ToBlock(db)

	// random signer account that is not a part of the validator set
	signer := "3714d99058cd64541433d59c6b391555b2fd9b54629c2b717a6c9c00d1127b6b"
	signerKey, _ := hex.DecodeString(signer)
	key, _ = crypto.HexToECDSA(signer)
	addr = crypto.PubkeyToAddress(key.PublicKey)

	block = buildNextBlock(t, _bor, chain, block, signerKey, init.genesis.Config.Bor, nil, heimdallSpan.ValidatorSet.Validators)
	_, err := chain.InsertChain([]*types.Block{block})
	assert.Equal(t,
		*err.(*bor.UnauthorizedSignerError),
		bor.UnauthorizedSignerError{Number: 0, Signer: addr.Bytes()})
}

<<<<<<< HEAD
=======
func getMockedHeimdallClient(t *testing.T) (*mocks.MockIHeimdallClient, *span.HeimdallSpan, *gomock.Controller) {
	ctrl := gomock.NewController(t)
	h := mocks.NewMockIHeimdallClient(ctrl)

	_, heimdallSpan := loadSpanFromFile(t)

	h.EXPECT().Span(uint64(1)).Return(heimdallSpan, nil).AnyTimes()

	h.EXPECT().StateSyncEvents(gomock.Any(), gomock.Any()).
		Return([]*clerk.EventRecordWithTime{getSampleEventRecord(t)}, nil).AnyTimes()

	return h, heimdallSpan, ctrl
}

func generateFakeStateSyncEvents(sample *clerk.EventRecordWithTime, count int) []*clerk.EventRecordWithTime {
	events := make([]*clerk.EventRecordWithTime, count)
	event := *sample
	event.ID = 1
	events[0] = &clerk.EventRecordWithTime{}
	*events[0] = event
	for i := 1; i < count; i++ {
		event.ID = uint64(i)
		event.Time = event.Time.Add(1 * time.Second)
		events[i] = &clerk.EventRecordWithTime{}
		*events[i] = event
	}
	return events
}

func buildStateEvent(sample *clerk.EventRecordWithTime, id uint64, timeStamp int64) *clerk.EventRecordWithTime {
	event := *sample
	event.ID = id
	event.Time = time.Unix(timeStamp, 0)
	return &event
}

func getSampleEventRecord(t *testing.T) *clerk.EventRecordWithTime {
	eventRecords := stateSyncEventsPayload(t)
	eventRecords.Result[0].Time = time.Unix(1, 0)
	return eventRecords.Result[0]
}

func getEventRecords(t *testing.T) []*clerk.EventRecordWithTime {
	return stateSyncEventsPayload(t).Result
}

>>>>>>> 5f69302b
// TestEIP1559Transition tests the following:
//
// 1. A transaction whose gasFeeCap is greater than the baseFee is valid.
// 2. Gas accounting for access lists on EIP-1559 transactions is correct.
// 3. Only the transaction's tip will be received by the coinbase.
// 4. The transaction sender pays for both the tip and baseFee.
// 5. The coinbase receives only the partially realized tip when
//    gasFeeCap - gasTipCap < baseFee.
// 6. Legacy transaction behave as expected (e.g. gasPrice = gasFeeCap = gasTipCap).
func TestEIP1559Transition(t *testing.T) {
	var (
		aa = common.HexToAddress("0x000000000000000000000000000000000000aaaa")

		// Generate a canonical chain to act as the main dataset
		db     = rawdb.NewMemoryDatabase()
		engine = ethash.NewFaker()

		// A sender who makes transactions, has some funds
		key1, _ = crypto.HexToECDSA("b71c71a67e1177ad4e901695e1b4b9ee17ae16c6668d313eac2f96dbcda3f291")
		key2, _ = crypto.HexToECDSA("8a1f9a8f95be41cd7ccb6168179afb4504aefe388d1e14474d32c45c72ce7b7a")
		key3, _ = crypto.HexToECDSA("225171aed3793cba1c029832886d69785b7e77a54a44211226b447aa2d16b058")

		addr1 = crypto.PubkeyToAddress(key1.PublicKey)
		addr2 = crypto.PubkeyToAddress(key2.PublicKey)
		addr3 = crypto.PubkeyToAddress(key3.PublicKey)
		funds = new(big.Int).Mul(common.Big1, big.NewInt(params.Ether))
		gspec = &core.Genesis{
			Config: params.BorUnittestChainConfig,
			Alloc: core.GenesisAlloc{
				addr1: {Balance: funds},
				addr2: {Balance: funds},
				addr3: {Balance: funds},
				// The address 0xAAAA sloads 0x00 and 0x01
				aa: {
					Code: []byte{
						byte(vm.PC),
						byte(vm.PC),
						byte(vm.SLOAD),
						byte(vm.SLOAD),
					},
					Nonce:   0,
					Balance: big.NewInt(0),
				},
			},
		}
	)

	gspec.Config.BerlinBlock = common.Big0
	gspec.Config.LondonBlock = common.Big0
	genesis := gspec.MustCommit(db)
	signer := types.LatestSigner(gspec.Config)

	blocks, _ := core.GenerateChain(gspec.Config, genesis, engine, db, 1, func(i int, b *core.BlockGen) {
		b.SetCoinbase(common.Address{1})
		// One transaction to 0xAAAA
		accesses := types.AccessList{types.AccessTuple{
			Address:     aa,
			StorageKeys: []common.Hash{{0}},
		}}

		txdata := &types.DynamicFeeTx{
			ChainID:    gspec.Config.ChainID,
			Nonce:      0,
			To:         &aa,
			Gas:        30000,
			GasFeeCap:  newGwei(5),
			GasTipCap:  big.NewInt(2),
			AccessList: accesses,
			Data:       []byte{},
		}
		tx := types.NewTx(txdata)
		tx, _ = types.SignTx(tx, signer, key1)

		b.AddTx(tx)
	})

	diskdb := rawdb.NewMemoryDatabase()
	gspec.MustCommit(diskdb)

	chain, err := core.NewBlockChain(diskdb, nil, gspec.Config, engine, vm.Config{}, nil, nil)
	if err != nil {
		t.Fatalf("failed to create tester chain: %v", err)
	}
	if n, err := chain.InsertChain(blocks); err != nil {
		t.Fatalf("block %d: failed to insert into chain: %v", n, err)
	}

	block := chain.GetBlockByNumber(1)

	// 1+2: Ensure EIP-1559 access lists are accounted for via gas usage.
	expectedGas := params.TxGas + params.TxAccessListAddressGas + params.TxAccessListStorageKeyGas +
		vm.GasQuickStep*2 + params.WarmStorageReadCostEIP2929 + params.ColdSloadCostEIP2929
	if block.GasUsed() != expectedGas {
		t.Fatalf("incorrect amount of gas spent: expected %d, got %d", expectedGas, block.GasUsed())
	}

	state, _ := chain.State()

	// 3: Ensure that miner received only the tx's tip.
	actual := state.GetBalance(block.Coinbase())
	expected := new(big.Int).Add(
		new(big.Int).SetUint64(block.GasUsed()*block.Transactions()[0].GasTipCap().Uint64()),
		ethash.ConstantinopleBlockReward,
	)
	if actual.Cmp(expected) != 0 {
		t.Fatalf("miner balance incorrect: expected %d, got %d", expected, actual)
	}

	// check burnt contract balance
	actual = state.GetBalance(common.HexToAddress(params.BorUnittestChainConfig.Bor.CalculateBurntContract(block.NumberU64())))
	expected = new(big.Int).Mul(new(big.Int).SetUint64(block.GasUsed()), block.BaseFee())
	burntContractBalance := expected
	if actual.Cmp(expected) != 0 {
		t.Fatalf("burnt contract balance incorrect: expected %d, got %d", expected, actual)
	}

	// 4: Ensure the tx sender paid for the gasUsed * (tip + block baseFee).
	actual = new(big.Int).Sub(funds, state.GetBalance(addr1))
	expected = new(big.Int).SetUint64(block.GasUsed() * (block.Transactions()[0].GasTipCap().Uint64() + block.BaseFee().Uint64()))
	if actual.Cmp(expected) != 0 {
		t.Fatalf("sender balance incorrect: expected %d, got %d", expected, actual)
	}

	blocks, _ = core.GenerateChain(gspec.Config, block, engine, db, 1, func(i int, b *core.BlockGen) {
		b.SetCoinbase(common.Address{2})

		txdata := &types.LegacyTx{
			Nonce:    0,
			To:       &aa,
			Gas:      30000,
			GasPrice: newGwei(5),
		}
		tx := types.NewTx(txdata)
		tx, _ = types.SignTx(tx, signer, key2)

		b.AddTx(tx)
	})

	if n, err := chain.InsertChain(blocks); err != nil {
		t.Fatalf("block %d: failed to insert into chain: %v", n, err)
	}

	block = chain.GetBlockByNumber(2)
	state, _ = chain.State()
	effectiveTip := block.Transactions()[0].GasTipCap().Uint64() - block.BaseFee().Uint64()

	// 6+5: Ensure that miner received only the tx's effective tip.
	actual = state.GetBalance(block.Coinbase())
	expected = new(big.Int).Add(
		new(big.Int).SetUint64(block.GasUsed()*effectiveTip),
		ethash.ConstantinopleBlockReward,
	)
	if actual.Cmp(expected) != 0 {
		t.Fatalf("miner balance incorrect: expected %d, got %d", expected, actual)
	}

	// check burnt contract balance
	actual = state.GetBalance(common.HexToAddress(params.BorUnittestChainConfig.Bor.CalculateBurntContract(block.NumberU64())))
	expected = new(big.Int).Add(burntContractBalance, new(big.Int).Mul(new(big.Int).SetUint64(block.GasUsed()), block.BaseFee()))
	burntContractBalance = expected
	if actual.Cmp(expected) != 0 {
		t.Fatalf("burnt contract balance incorrect: expected %d, got %d", expected, actual)
	}

	// 4: Ensure the tx sender paid for the gasUsed * (effectiveTip + block baseFee).
	actual = new(big.Int).Sub(funds, state.GetBalance(addr2))
	expected = new(big.Int).SetUint64(block.GasUsed() * (effectiveTip + block.BaseFee().Uint64()))
	if actual.Cmp(expected) != 0 {
		t.Fatalf("sender balance incorrect: expected %d, got %d", expected, actual)
	}

	blocks, _ = core.GenerateChain(gspec.Config, block, engine, db, 1, func(i int, b *core.BlockGen) {
		b.SetCoinbase(common.Address{3})

		txdata := &types.LegacyTx{
			Nonce:    0,
			To:       &aa,
			Gas:      30000,
			GasPrice: newGwei(5),
		}
		tx := types.NewTx(txdata)
		tx, _ = types.SignTx(tx, signer, key3)

		b.AddTx(tx)

		accesses := types.AccessList{types.AccessTuple{
			Address:     aa,
			StorageKeys: []common.Hash{{0}},
		}}

		txdata2 := &types.DynamicFeeTx{
			ChainID:    gspec.Config.ChainID,
			Nonce:      1,
			To:         &aa,
			Gas:        30000,
			GasFeeCap:  newGwei(5),
			GasTipCap:  big.NewInt(2),
			AccessList: accesses,
			Data:       []byte{},
		}
		tx = types.NewTx(txdata2)
		tx, _ = types.SignTx(tx, signer, key3)

		b.AddTx(tx)

	})

	if n, err := chain.InsertChain(blocks); err != nil {
		t.Fatalf("block %d: failed to insert into chain: %v", n, err)
	}

	block = chain.GetBlockByNumber(3)
	state, _ = chain.State()

	// check burnt contract balance
	actual = state.GetBalance(common.HexToAddress(params.BorUnittestChainConfig.Bor.CalculateBurntContract(block.NumberU64())))
	burntAmount := new(big.Int).Mul(
		block.BaseFee(),
		big.NewInt(int64(block.GasUsed())),
	)
	expected = new(big.Int).Add(burntContractBalance, burntAmount)
	if actual.Cmp(expected) != 0 {
		t.Fatalf("burnt contract balance incorrect: expected %d, got %d", expected, actual)
	}
}

// EIP1559 is not supported without EIP155. An error is expected
func TestEIP1559TransitionWithEIP155(t *testing.T) {
	var (
		aa = common.HexToAddress("0x000000000000000000000000000000000000aaaa")

		// Generate a canonical chain to act as the main dataset
		db     = rawdb.NewMemoryDatabase()
		engine = ethash.NewFaker()

		// A sender who makes transactions, has some funds
		key1, _ = crypto.HexToECDSA("b71c71a67e1177ad4e901695e1b4b9ee17ae16c6668d313eac2f96dbcda3f291")
		key2, _ = crypto.HexToECDSA("8a1f9a8f95be41cd7ccb6168179afb4504aefe388d1e14474d32c45c72ce7b7a")
		key3, _ = crypto.HexToECDSA("225171aed3793cba1c029832886d69785b7e77a54a44211226b447aa2d16b058")

		addr1 = crypto.PubkeyToAddress(key1.PublicKey)
		addr2 = crypto.PubkeyToAddress(key2.PublicKey)
		addr3 = crypto.PubkeyToAddress(key3.PublicKey)
		funds = new(big.Int).Mul(common.Big1, big.NewInt(params.Ether))
		gspec = &core.Genesis{
			Config: params.BorUnittestChainConfig,
			Alloc: core.GenesisAlloc{
				addr1: {Balance: funds},
				addr2: {Balance: funds},
				addr3: {Balance: funds},
				// The address 0xAAAA sloads 0x00 and 0x01
				aa: {
					Code: []byte{
						byte(vm.PC),
						byte(vm.PC),
						byte(vm.SLOAD),
						byte(vm.SLOAD),
					},
					Nonce:   0,
					Balance: big.NewInt(0),
				},
			},
		}
	)

	genesis := gspec.MustCommit(db)

	// Use signer without chain ID
	signer := types.HomesteadSigner{}

	_, _ = core.GenerateChain(gspec.Config, genesis, engine, db, 1, func(i int, b *core.BlockGen) {
		b.SetCoinbase(common.Address{1})
		// One transaction to 0xAAAA
		accesses := types.AccessList{types.AccessTuple{
			Address:     aa,
			StorageKeys: []common.Hash{{0}},
		}}

		txdata := &types.DynamicFeeTx{
			ChainID:    gspec.Config.ChainID,
			Nonce:      0,
			To:         &aa,
			Gas:        30000,
			GasFeeCap:  newGwei(5),
			GasTipCap:  big.NewInt(2),
			AccessList: accesses,
			Data:       []byte{},
		}

		var err error

		tx := types.NewTx(txdata)
		tx, err = types.SignTx(tx, signer, key1)

		require.ErrorIs(t, err, types.ErrTxTypeNotSupported)
	})
}

// it is up to a user to use protected transactions. so if a transaction is unprotected no errors related to chainID are expected.
// transactions are checked in 2 places: transaction pool and blockchain processor.
func TestTransitionWithoutEIP155(t *testing.T) {
	var (
		aa = common.HexToAddress("0x000000000000000000000000000000000000aaaa")

		// Generate a canonical chain to act as the main dataset
		db     = rawdb.NewMemoryDatabase()
		engine = ethash.NewFaker()

		// A sender who makes transactions, has some funds
		key1, _ = crypto.HexToECDSA("b71c71a67e1177ad4e901695e1b4b9ee17ae16c6668d313eac2f96dbcda3f291")
		key2, _ = crypto.HexToECDSA("8a1f9a8f95be41cd7ccb6168179afb4504aefe388d1e14474d32c45c72ce7b7a")
		key3, _ = crypto.HexToECDSA("225171aed3793cba1c029832886d69785b7e77a54a44211226b447aa2d16b058")

		addr1 = crypto.PubkeyToAddress(key1.PublicKey)
		addr2 = crypto.PubkeyToAddress(key2.PublicKey)
		addr3 = crypto.PubkeyToAddress(key3.PublicKey)
		funds = new(big.Int).Mul(common.Big1, big.NewInt(params.Ether))
		gspec = &core.Genesis{
			Config: params.BorUnittestChainConfig,
			Alloc: core.GenesisAlloc{
				addr1: {Balance: funds},
				addr2: {Balance: funds},
				addr3: {Balance: funds},
				// The address 0xAAAA sloads 0x00 and 0x01
				aa: {
					Code: []byte{
						byte(vm.PC),
						byte(vm.PC),
						byte(vm.SLOAD),
						byte(vm.SLOAD),
					},
					Nonce:   0,
					Balance: big.NewInt(0),
				},
			},
		}
	)

	genesis := gspec.MustCommit(db)

	// Use signer without chain ID
	signer := types.HomesteadSigner{}
	//signer := types.FrontierSigner{}

	blocks, _ := core.GenerateChain(gspec.Config, genesis, engine, db, 1, func(i int, b *core.BlockGen) {
		b.SetCoinbase(common.Address{1})

		txdata := &types.LegacyTx{
			Nonce:    0,
			To:       &aa,
			Gas:      30000,
			GasPrice: newGwei(5),
		}

		var err error

		tx := types.NewTx(txdata)
		tx, err = types.SignTx(tx, signer, key1)

		require.Nil(t, err)
		require.False(t, tx.Protected())

		from, err := types.Sender(types.EIP155Signer{}, tx)
		require.Equal(t, addr1, from)
		require.Nil(t, err)

		b.AddTx(tx)
	})

	diskdb := rawdb.NewMemoryDatabase()
	gspec.MustCommit(diskdb)

	chain, err := core.NewBlockChain(diskdb, nil, gspec.Config, engine, vm.Config{}, nil, nil)
	if err != nil {
		t.Fatalf("failed to create tester chain: %v", err)
	}
	if n, err := chain.InsertChain(blocks); err != nil {
		t.Fatalf("block %d: failed to insert into chain: %v", n, err)
	}

	block := chain.GetBlockByNumber(1)

	require.Len(t, block.Transactions(), 1)
}

func TestJaipurFork(t *testing.T) {
	init := buildEthereumInstance(t, rawdb.NewMemoryDatabase())
	chain := init.ethereum.BlockChain()
	engine := init.ethereum.Engine()

	_bor := engine.(*bor.Bor)

	db := init.ethereum.ChainDb()
	block := init.genesis.ToBlock(db)

	res, _ := loadSpanFromFile(t)

	for i := uint64(1); i < sprintSize; i++ {
		block = buildNextBlock(t, _bor, chain, block, nil, init.genesis.Config.Bor, nil, res.Result.ValidatorSet.Validators)
		insertNewBlock(t, chain, block)

		if block.Number().Uint64() == init.genesis.Config.Bor.JaipurBlock-1 {
			assert.Equal(t, testSealHash(block.Header(), init.genesis.Config.Bor), bor.SealHash(block.Header(), init.genesis.Config.Bor))
		}

		if block.Number().Uint64() == init.genesis.Config.Bor.JaipurBlock {
			assert.Equal(t, testSealHash(block.Header(), init.genesis.Config.Bor), bor.SealHash(block.Header(), init.genesis.Config.Bor))
		}
	}
}

// SealHash returns the hash of a block prior to it being sealed.
func testSealHash(header *types.Header, c *params.BorConfig) (hash common.Hash) {
	hasher := sha3.NewLegacyKeccak256()
	testEncodeSigHeader(hasher, header, c)
	hasher.Sum(hash[:0])
	return hash
}

func testEncodeSigHeader(w io.Writer, header *types.Header, c *params.BorConfig) {
	enc := []interface{}{
		header.ParentHash,
		header.UncleHash,
		header.Coinbase,
		header.Root,
		header.TxHash,
		header.ReceiptHash,
		header.Bloom,
		header.Difficulty,
		header.Number,
		header.GasLimit,
		header.GasUsed,
		header.Time,
		header.Extra[:len(header.Extra)-65], // Yes, this will panic if extra is too short
		header.MixDigest,
		header.Nonce,
	}
	if c.IsJaipur(header.Number.Uint64()) {
		if header.BaseFee != nil {
			enc = append(enc, header.BaseFee)
		}
	}
	if err := rlp.Encode(w, enc); err != nil {
		panic("can't encode: " + err.Error())
	}
}<|MERGE_RESOLUTION|>--- conflicted
+++ resolved
@@ -10,22 +10,15 @@
 	"time"
 
 	"github.com/golang/mock/gomock"
-<<<<<<< HEAD
+	"github.com/stretchr/testify/assert"
 	"github.com/stretchr/testify/require"
-=======
-	"github.com/stretchr/testify/assert"
 	"golang.org/x/crypto/sha3"
->>>>>>> 5f69302b
 
 	"github.com/ethereum/go-ethereum/common"
 	"github.com/ethereum/go-ethereum/consensus/bor"
 	"github.com/ethereum/go-ethereum/consensus/bor/clerk"
-<<<<<<< HEAD
+	"github.com/ethereum/go-ethereum/consensus/bor/heimdall/checkpoint"
 	"github.com/ethereum/go-ethereum/consensus/bor/valset"
-=======
-	"github.com/ethereum/go-ethereum/consensus/bor/heimdall/checkpoint"
-	"github.com/ethereum/go-ethereum/consensus/bor/heimdall/span"
->>>>>>> 5f69302b
 	"github.com/ethereum/go-ethereum/consensus/ethash"
 	"github.com/ethereum/go-ethereum/core"
 	"github.com/ethereum/go-ethereum/core/rawdb"
@@ -35,12 +28,6 @@
 	"github.com/ethereum/go-ethereum/params"
 	"github.com/ethereum/go-ethereum/rlp"
 	"github.com/ethereum/go-ethereum/tests/bor/mocks"
-<<<<<<< HEAD
-
-	"github.com/stretchr/testify/assert"
-	"golang.org/x/crypto/sha3"
-=======
->>>>>>> 5f69302b
 )
 
 func TestInsertingSpanSizeBlocks(t *testing.T) {
@@ -49,22 +36,16 @@
 	engine := init.ethereum.Engine()
 	_bor := engine.(*bor.Bor)
 
-<<<<<<< HEAD
+	defer _bor.Close()
+
 	_, heimdallSpan := loadSpanFromFile(t)
 
 	h, ctrl := getMockedHeimdallClient(t, heimdallSpan)
-=======
-	defer _bor.Close()
-
-	h, heimdallSpan, ctrl := getMockedHeimdallClient(t)
->>>>>>> 5f69302b
 	defer ctrl.Finish()
-
-	_, span := loadSpanFromFile(t)
 
 	h.EXPECT().Close().AnyTimes()
 	h.EXPECT().FetchLatestCheckpoint().Return(&checkpoint.Checkpoint{
-		Proposer:   span.SelectedProducers[0].Address,
+		Proposer:   heimdallSpan.SelectedProducers[0].Address,
 		StartBlock: big.NewInt(0),
 		EndBlock:   big.NewInt(int64(spanSize)),
 	}, nil).AnyTimes()
@@ -241,21 +222,18 @@
 	engine := init.ethereum.Engine()
 	_bor := engine.(*bor.Bor)
 
-<<<<<<< HEAD
+	defer _bor.Close()
+
 	_, heimdallSpan := loadSpanFromFile(t)
 	proposer := valset.NewValidator(addr, 10)
 	heimdallSpan.ValidatorSet.Validators = append(heimdallSpan.ValidatorSet.Validators, proposer)
 
 	// add the block producer
 	h, ctrl := getMockedHeimdallClient(t, heimdallSpan)
-=======
-	defer _bor.Close()
-
-	h, _, ctrl := getMockedHeimdallClient(t)
->>>>>>> 5f69302b
 	defer ctrl.Finish()
 
 	h.EXPECT().Close().AnyTimes()
+
 	_bor.SetHeimdallClient(h)
 
 	db := init.ethereum.ChainDb()
@@ -318,15 +296,11 @@
 	engine := init.ethereum.Engine()
 	_bor := engine.(*bor.Bor)
 
-<<<<<<< HEAD
+	defer _bor.Close()
+
 	_, heimdallSpan := loadSpanFromFile(t)
 
 	h, ctrl := getMockedHeimdallClient(t, heimdallSpan)
-=======
-	defer _bor.Close()
-
-	h, _, ctrl := getMockedHeimdallClient(t)
->>>>>>> 5f69302b
 	defer ctrl.Finish()
 
 	h.EXPECT().Close().AnyTimes()
@@ -349,55 +323,6 @@
 		bor.UnauthorizedSignerError{Number: 0, Signer: addr.Bytes()})
 }
 
-<<<<<<< HEAD
-=======
-func getMockedHeimdallClient(t *testing.T) (*mocks.MockIHeimdallClient, *span.HeimdallSpan, *gomock.Controller) {
-	ctrl := gomock.NewController(t)
-	h := mocks.NewMockIHeimdallClient(ctrl)
-
-	_, heimdallSpan := loadSpanFromFile(t)
-
-	h.EXPECT().Span(uint64(1)).Return(heimdallSpan, nil).AnyTimes()
-
-	h.EXPECT().StateSyncEvents(gomock.Any(), gomock.Any()).
-		Return([]*clerk.EventRecordWithTime{getSampleEventRecord(t)}, nil).AnyTimes()
-
-	return h, heimdallSpan, ctrl
-}
-
-func generateFakeStateSyncEvents(sample *clerk.EventRecordWithTime, count int) []*clerk.EventRecordWithTime {
-	events := make([]*clerk.EventRecordWithTime, count)
-	event := *sample
-	event.ID = 1
-	events[0] = &clerk.EventRecordWithTime{}
-	*events[0] = event
-	for i := 1; i < count; i++ {
-		event.ID = uint64(i)
-		event.Time = event.Time.Add(1 * time.Second)
-		events[i] = &clerk.EventRecordWithTime{}
-		*events[i] = event
-	}
-	return events
-}
-
-func buildStateEvent(sample *clerk.EventRecordWithTime, id uint64, timeStamp int64) *clerk.EventRecordWithTime {
-	event := *sample
-	event.ID = id
-	event.Time = time.Unix(timeStamp, 0)
-	return &event
-}
-
-func getSampleEventRecord(t *testing.T) *clerk.EventRecordWithTime {
-	eventRecords := stateSyncEventsPayload(t)
-	eventRecords.Result[0].Time = time.Unix(1, 0)
-	return eventRecords.Result[0]
-}
-
-func getEventRecords(t *testing.T) []*clerk.EventRecordWithTime {
-	return stateSyncEventsPayload(t).Result
-}
-
->>>>>>> 5f69302b
 // TestEIP1559Transition tests the following:
 //
 // 1. A transaction whose gasFeeCap is greater than the baseFee is valid.
@@ -789,6 +714,7 @@
 	engine := init.ethereum.Engine()
 
 	_bor := engine.(*bor.Bor)
+	defer _bor.Close()
 
 	db := init.ethereum.ChainDb()
 	block := init.genesis.ToBlock(db)
