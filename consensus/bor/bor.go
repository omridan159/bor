package bor

import (
	"bytes"
	"context"
	"encoding/hex"
	"encoding/json"
	"errors"
	"fmt"
	"io"
	"math/big"
	"sort"
	"strconv"
	"sync"
	"time"

	lru "github.com/hashicorp/golang-lru"
	"go.opentelemetry.io/otel"
	"go.opentelemetry.io/otel/attribute"
	"go.opentelemetry.io/otel/trace"
	"golang.org/x/crypto/sha3"

	"github.com/ethereum/go-ethereum/accounts"
	"github.com/ethereum/go-ethereum/common"
	"github.com/ethereum/go-ethereum/consensus"
	"github.com/ethereum/go-ethereum/consensus/bor/api"
	"github.com/ethereum/go-ethereum/consensus/bor/clerk"
	"github.com/ethereum/go-ethereum/consensus/bor/heimdall/span"
	"github.com/ethereum/go-ethereum/consensus/bor/statefull"
	"github.com/ethereum/go-ethereum/consensus/bor/valset"
	"github.com/ethereum/go-ethereum/consensus/misc"
	"github.com/ethereum/go-ethereum/core"
	"github.com/ethereum/go-ethereum/core/state"
	"github.com/ethereum/go-ethereum/core/types"
	"github.com/ethereum/go-ethereum/crypto"
	"github.com/ethereum/go-ethereum/ethdb"
	"github.com/ethereum/go-ethereum/log"
	"github.com/ethereum/go-ethereum/params"
	"github.com/ethereum/go-ethereum/rlp"
	"github.com/ethereum/go-ethereum/rpc"
	"github.com/ethereum/go-ethereum/trie"
)

const (
	checkpointInterval = 1024 // Number of blocks after which to save the vote snapshot to the database
	inmemorySnapshots  = 128  // Number of recent vote snapshots to keep in memory
	inmemorySignatures = 4096 // Number of recent block signatures to keep in memory
)

// Bor protocol constants.
var (
	defaultSprintLength = uint64(64) // Default number of blocks after which to checkpoint and reset the pending votes

	extraVanity = 32 // Fixed number of extra-data prefix bytes reserved for signer vanity
	extraSeal   = 65 // Fixed number of extra-data suffix bytes reserved for signer seal

	uncleHash = types.CalcUncleHash(nil) // Always Keccak256(RLP([])) as uncles are meaningless outside of PoW.

	validatorHeaderBytesLength = common.AddressLength + 20 // address + power
)

// Various error messages to mark blocks invalid. These should be private to
// prevent engine specific errors from being referenced in the remainder of the
// codebase, inherently breaking if the engine is swapped out. Please put common
// error types into the consensus package.
var (
	// errUnknownBlock is returned when the list of signers is requested for a block
	// that is not part of the local blockchain.
	errUnknownBlock = errors.New("unknown block")

	// errMissingVanity is returned if a block's extra-data section is shorter than
	// 32 bytes, which is required to store the signer vanity.
	errMissingVanity = errors.New("extra-data 32 byte vanity prefix missing")

	// errMissingSignature is returned if a block's extra-data section doesn't seem
	// to contain a 65 byte secp256k1 signature.
	errMissingSignature = errors.New("extra-data 65 byte signature suffix missing")

	// errExtraValidators is returned if non-sprint-end block contain validator data in
	// their extra-data fields.
	errExtraValidators = errors.New("non-sprint-end block contains extra validator list")

	// errInvalidSpanValidators is returned if a block contains an
	// invalid list of validators (i.e. non divisible by 40 bytes).
	errInvalidSpanValidators = errors.New("invalid validator list on sprint end block")

	// errInvalidMixDigest is returned if a block's mix digest is non-zero.
	errInvalidMixDigest = errors.New("non-zero mix digest")

	// errInvalidUncleHash is returned if a block contains an non-empty uncle list.
	errInvalidUncleHash = errors.New("non empty uncle hash")

	// errInvalidDifficulty is returned if the difficulty of a block neither 1 or 2.
	errInvalidDifficulty = errors.New("invalid difficulty")

	// ErrInvalidTimestamp is returned if the timestamp of a block is lower than
	// the previous block's timestamp + the minimum block period.
	ErrInvalidTimestamp = errors.New("invalid timestamp")

	// errOutOfRangeChain is returned if an authorization list is attempted to
	// be modified via out-of-range or non-contiguous headers.
	errOutOfRangeChain = errors.New("out of range or non-contiguous chain")
)

// SignerFn is a signer callback function to request a header to be signed by a
// backing account.
type SignerFn func(accounts.Account, string, []byte) ([]byte, error)

// ecrecover extracts the Ethereum account address from a signed header.
func ecrecover(header *types.Header, sigcache *lru.ARCCache, c *params.BorConfig) (common.Address, error) {
	// If the signature's already cached, return that
	hash := header.Hash()
	if address, known := sigcache.Get(hash); known {
		return address.(common.Address), nil
	}
	// Retrieve the signature from the header extra-data
	if len(header.Extra) < extraSeal {
		return common.Address{}, errMissingSignature
	}

	signature := header.Extra[len(header.Extra)-extraSeal:]

	// Recover the public key and the Ethereum address
	pubkey, err := crypto.Ecrecover(SealHash(header, c).Bytes(), signature)
	if err != nil {
		return common.Address{}, err
	}

	var signer common.Address

	copy(signer[:], crypto.Keccak256(pubkey[1:])[12:])

	sigcache.Add(hash, signer)

	return signer, nil
}

// SealHash returns the hash of a block prior to it being sealed.
func SealHash(header *types.Header, c *params.BorConfig) (hash common.Hash) {
	hasher := sha3.NewLegacyKeccak256()
	encodeSigHeader(hasher, header, c)
	hasher.Sum(hash[:0])

	return hash
}

func encodeSigHeader(w io.Writer, header *types.Header, c *params.BorConfig) {
	enc := []interface{}{
		header.ParentHash,
		header.UncleHash,
		header.Coinbase,
		header.Root,
		header.TxHash,
		header.ReceiptHash,
		header.Bloom,
		header.Difficulty,
		header.Number,
		header.GasLimit,
		header.GasUsed,
		header.Time,
		header.Extra[:len(header.Extra)-65], // Yes, this will panic if extra is too short
		header.MixDigest,
		header.Nonce,
	}

	if c.IsJaipur(header.Number.Uint64()) {
		if header.BaseFee != nil {
			enc = append(enc, header.BaseFee)
		}
	}

	if err := rlp.Encode(w, enc); err != nil {
		panic("can't encode: " + err.Error())
	}
}

// CalcProducerDelay is the block delay algorithm based on block time, period, producerDelay and turn-ness of a signer
func CalcProducerDelay(number uint64, succession int, c *params.BorConfig) uint64 {
	// When the block is the first block of the sprint, it is expected to be delayed by `producerDelay`.
	// That is to allow time for block propagation in the last sprint
	delay := c.CalculatePeriod(number)
	if number%c.Sprint == 0 {
		delay = c.ProducerDelay
	}

	if succession > 0 {
		delay += uint64(succession) * c.CalculateBackupMultiplier(number)
	}

	return delay
}

// BorRLP returns the rlp bytes which needs to be signed for the bor
// sealing. The RLP to sign consists of the entire header apart from the 65 byte signature
// contained at the end of the extra data.
//
// Note, the method requires the extra data to be at least 65 bytes, otherwise it
// panics. This is done to avoid accidentally using both forms (signature present
// or not), which could be abused to produce different hashes for the same header.
func BorRLP(header *types.Header, c *params.BorConfig) []byte {
	b := new(bytes.Buffer)
	encodeSigHeader(b, header, c)

	return b.Bytes()
}

// Bor is the matic-bor consensus engine
type Bor struct {
	chainConfig *params.ChainConfig // Chain config
	config      *params.BorConfig   // Consensus engine configuration parameters for bor consensus
	db          ethdb.Database      // Database to store and retrieve snapshot checkpoints

	recents    *lru.ARCCache // Snapshots for recent block to speed up reorgs
	signatures *lru.ARCCache // Signatures of recent blocks to speed up mining

	signer common.Address // Ethereum address of the signing key
	signFn SignerFn       // Signer function to authorize hashes with
	lock   sync.RWMutex   // Protects the signer fields

	ethAPI                 api.Caller
	spanner                Spanner
	GenesisContractsClient GenesisContract
	HeimdallClient         IHeimdallClient

	// The fields below are for testing only
	fakeDiff bool // Skip difficulty verifications

	closeOnce sync.Once
}

// New creates a Matic Bor consensus engine.
func New(
	chainConfig *params.ChainConfig,
	db ethdb.Database,
	ethAPI api.Caller,
	spanner Spanner,
	heimdallClient IHeimdallClient,
	genesisContracts GenesisContract,
) *Bor {
	// get bor config
	borConfig := chainConfig.Bor

	// Set any missing consensus parameters to their defaults
	if borConfig != nil && borConfig.Sprint == 0 {
		borConfig.Sprint = defaultSprintLength
	}
	// Allocate the snapshot caches and create the engine
	recents, _ := lru.NewARC(inmemorySnapshots)
	signatures, _ := lru.NewARC(inmemorySignatures)

	c := &Bor{
		chainConfig:            chainConfig,
		config:                 borConfig,
		db:                     db,
		ethAPI:                 ethAPI,
		recents:                recents,
		signatures:             signatures,
		spanner:                spanner,
		GenesisContractsClient: genesisContracts,
		HeimdallClient:         heimdallClient,
	}

	// make sure we can decode all the GenesisAlloc in the BorConfig.
	for key, genesisAlloc := range c.config.BlockAlloc {
		if _, err := decodeGenesisAlloc(genesisAlloc); err != nil {
			panic(fmt.Sprintf("BUG: Block alloc '%s' in genesis is not correct: %v", key, err))
		}
	}

	return c
}

// Author implements consensus.Engine, returning the Ethereum address recovered
// from the signature in the header's extra-data section.
func (c *Bor) Author(header *types.Header) (common.Address, error) {
	return ecrecover(header, c.signatures, c.config)
}

// VerifyHeader checks whether a header conforms to the consensus rules.
func (c *Bor) VerifyHeader(chain consensus.ChainHeaderReader, header *types.Header, seal bool) error {
	return c.verifyHeader(chain, header, nil)
}

// VerifyHeaders is similar to VerifyHeader, but verifies a batch of headers. The
// method returns a quit channel to abort the operations and a results channel to
// retrieve the async verifications (the order is that of the input slice).
func (c *Bor) VerifyHeaders(chain consensus.ChainHeaderReader, headers []*types.Header, seals []bool) (chan<- struct{}, <-chan error) {
	abort := make(chan struct{})
	results := make(chan error, len(headers))

	go func() {
		for i, header := range headers {
			err := c.verifyHeader(chain, header, headers[:i])

			select {
			case <-abort:
				return
			case results <- err:
			}
		}
	}()

	return abort, results
}

// verifyHeader checks whether a header conforms to the consensus rules.The
// caller may optionally pass in a batch of parents (ascending order) to avoid
// looking those up from the database. This is useful for concurrently verifying
// a batch of new headers.
func (c *Bor) verifyHeader(chain consensus.ChainHeaderReader, header *types.Header, parents []*types.Header) error {
	if header.Number == nil {
		return errUnknownBlock
	}

	number := header.Number.Uint64()

	// Don't waste time checking blocks from the future
	if header.Time > uint64(time.Now().Unix()) {
		return consensus.ErrFutureBlock
	}

	if err := validateHeaderExtraField(header.Extra); err != nil {
		return err
	}

	// check extr adata
	isSprintEnd := IsSprintStart(number+1, c.config.Sprint)

	// Ensure that the extra-data contains a signer list on checkpoint, but none otherwise
	signersBytes := len(header.Extra) - extraVanity - extraSeal
	if !isSprintEnd && signersBytes != 0 {
		return errExtraValidators
	}

	if isSprintEnd && signersBytes%validatorHeaderBytesLength != 0 {
		return errInvalidSpanValidators
	}

	// Ensure that the mix digest is zero as we don't have fork protection currently
	if header.MixDigest != (common.Hash{}) {
		return errInvalidMixDigest
	}

	// Ensure that the block doesn't contain any uncles which are meaningless in PoA
	if header.UncleHash != uncleHash {
		return errInvalidUncleHash
	}

	// Ensure that the block's difficulty is meaningful (may not be correct at this point)
	if number > 0 {
		if header.Difficulty == nil {
			return errInvalidDifficulty
		}
	}

	// Verify that the gas limit is <= 2^63-1
	gasCap := uint64(0x7fffffffffffffff)

	if header.GasLimit > gasCap {
		return fmt.Errorf("invalid gasLimit: have %v, max %v", header.GasLimit, gasCap)
	}

	// If all checks passed, validate any special fields for hard forks
	if err := misc.VerifyForkHashes(chain.Config(), header, false); err != nil {
		return err
	}

	// All basic checks passed, verify cascading fields
	return c.verifyCascadingFields(chain, header, parents)
}

// validateHeaderExtraField validates that the extra-data contains both the vanity and signature.
// header.Extra = header.Vanity + header.ProducerBytes (optional) + header.Seal
func validateHeaderExtraField(extraBytes []byte) error {
	if len(extraBytes) < extraVanity {
		return errMissingVanity
	}

	if len(extraBytes) < extraVanity+extraSeal {
		return errMissingSignature
	}

	return nil
}

// verifyCascadingFields verifies all the header fields that are not standalone,
// rather depend on a batch of previous headers. The caller may optionally pass
// in a batch of parents (ascending order) to avoid looking those up from the
// database. This is useful for concurrently verifying a batch of new headers.
func (c *Bor) verifyCascadingFields(chain consensus.ChainHeaderReader, header *types.Header, parents []*types.Header) error {
	// The genesis block is the always valid dead-end
	number := header.Number.Uint64()

	if number == 0 {
		return nil
	}

	// Ensure that the block's timestamp isn't too close to it's parent
	var parent *types.Header

	if len(parents) > 0 {
		parent = parents[len(parents)-1]
	} else {
		parent = chain.GetHeader(header.ParentHash, number-1)
	}

	if parent == nil || parent.Number.Uint64() != number-1 || parent.Hash() != header.ParentHash {
		return consensus.ErrUnknownAncestor
	}

	// Verify that the gasUsed is <= gasLimit
	if header.GasUsed > header.GasLimit {
		return fmt.Errorf("invalid gasUsed: have %d, gasLimit %d", header.GasUsed, header.GasLimit)
	}

	if !chain.Config().IsLondon(header.Number) {
		// Verify BaseFee not present before EIP-1559 fork.
		if header.BaseFee != nil {
			return fmt.Errorf("invalid baseFee before fork: have %d, want <nil>", header.BaseFee)
		}

		if err := misc.VerifyGaslimit(parent.GasLimit, header.GasLimit); err != nil {
			return err
		}
	} else if err := misc.VerifyEip1559Header(chain.Config(), parent, header); err != nil {
		// Verify the header's EIP-1559 attributes.
		return err
	}

	if parent.Time+c.config.CalculatePeriod(number) > header.Time {
		return ErrInvalidTimestamp
	}

	// Retrieve the snapshot needed to verify this header and cache it
	snap, err := c.snapshot(chain, number-1, header.ParentHash, parents)
	if err != nil {
		return err
	}

	// verify the validator list in the last sprint block
	if IsSprintStart(number, c.config.Sprint) {
		parentValidatorBytes := parent.Extra[extraVanity : len(parent.Extra)-extraSeal]
		validatorsBytes := make([]byte, len(snap.ValidatorSet.Validators)*validatorHeaderBytesLength)

		currentValidators := snap.ValidatorSet.Copy().Validators
		// sort validator by address
		sort.Sort(valset.ValidatorsByAddress(currentValidators))

		for i, validator := range currentValidators {
			copy(validatorsBytes[i*validatorHeaderBytesLength:], validator.HeaderBytes())
		}
		// len(header.Extra) >= extraVanity+extraSeal has already been validated in validateHeaderExtraField, so this won't result in a panic
		if !bytes.Equal(parentValidatorBytes, validatorsBytes) {
			return &MismatchingValidatorsError{number - 1, validatorsBytes, parentValidatorBytes}
		}
	}

	// All basic checks passed, verify the seal and return
	return c.verifySeal(chain, header, parents)
}

// snapshot retrieves the authorization snapshot at a given point in time.
// nolint: gocognit
func (c *Bor) snapshot(chain consensus.ChainHeaderReader, number uint64, hash common.Hash, parents []*types.Header) (*Snapshot, error) {
	// Search for a snapshot in memory or on disk for checkpoints
	var snap *Snapshot

	headers := make([]*types.Header, 0, 16)

	//nolint:govet
	for snap == nil {
		// If an in-memory snapshot was found, use that
		if s, ok := c.recents.Get(hash); ok {
			snap = s.(*Snapshot)

			break
		}

		// If an on-disk checkpoint snapshot can be found, use that
		if number%checkpointInterval == 0 {
			if s, err := loadSnapshot(c.config, c.signatures, c.db, hash); err == nil {
				log.Trace("Loaded snapshot from disk", "number", number, "hash", hash)

				snap = s

				break
			}
		}

		// If we're at the genesis, snapshot the initial state. Alternatively if we're
		// at a checkpoint block without a parent (light client CHT), or we have piled
		// up more headers than allowed to be reorged (chain reinit from a freezer),
		// consider the checkpoint trusted and snapshot it.
		// TODO fix this
		// nolint:nestif
		if number == 0 {
			checkpoint := chain.GetHeaderByNumber(number)
			if checkpoint != nil {
				// get checkpoint data
				hash := checkpoint.Hash()

				// get validators and current span
				validators, err := c.spanner.GetCurrentValidators(hash, number+1)
				if err != nil {
					return nil, err
				}

				// new snap shot
				snap = newSnapshot(c.config, c.signatures, number, hash, validators)
				if err := snap.store(c.db); err != nil {
					return nil, err
				}

				log.Info("Stored checkpoint snapshot to disk", "number", number, "hash", hash)

				break
			}
		}

		// No snapshot for this header, gather the header and move backward
		var header *types.Header
		if len(parents) > 0 {
			// If we have explicit parents, pick from there (enforced)
			header = parents[len(parents)-1]
			if header.Hash() != hash || header.Number.Uint64() != number {
				return nil, consensus.ErrUnknownAncestor
			}

			parents = parents[:len(parents)-1]
		} else {
			// No explicit parents (or no more left), reach out to the database
			header = chain.GetHeader(hash, number)
			if header == nil {
				return nil, consensus.ErrUnknownAncestor
			}
		}

		headers = append(headers, header)
		number, hash = number-1, header.ParentHash
	}

	log.Info("Snapshot has been found in", "headers depth", len(headers))

	// check if snapshot is nil
	if snap == nil {
		return nil, fmt.Errorf("Unknown error while retrieving snapshot at block number %v", number)
	}

	// Previous snapshot found, apply any pending headers on top of it
	for i := 0; i < len(headers)/2; i++ {
		headers[i], headers[len(headers)-1-i] = headers[len(headers)-1-i], headers[i]
	}

	snap, err := snap.apply(headers)
	if err != nil {
		return nil, err
	}

	c.recents.Add(snap.Hash, snap)

	// If we've generated a new checkpoint snapshot, save to disk
	if snap.Number%checkpointInterval == 0 && len(headers) > 0 {
		if err = snap.store(c.db); err != nil {
			return nil, err
		}

		log.Trace("Stored snapshot to disk", "number", snap.Number, "hash", snap.Hash)
	}

	return snap, err
}

// VerifyUncles implements consensus.Engine, always returning an error for any
// uncles as this consensus mechanism doesn't permit uncles.
func (c *Bor) VerifyUncles(chain consensus.ChainReader, block *types.Block) error {
	if len(block.Uncles()) > 0 {
		return errors.New("uncles not allowed")
	}

	return nil
}

// VerifySeal implements consensus.Engine, checking whether the signature contained
// in the header satisfies the consensus protocol requirements.
func (c *Bor) VerifySeal(chain consensus.ChainHeaderReader, header *types.Header) error {
	return c.verifySeal(chain, header, nil)
}

// verifySeal checks whether the signature contained in the header satisfies the
// consensus protocol requirements. The method accepts an optional list of parent
// headers that aren't yet part of the local blockchain to generate the snapshots
// from.
func (c *Bor) verifySeal(chain consensus.ChainHeaderReader, header *types.Header, parents []*types.Header) error {
	// Verifying the genesis block is not supported
	number := header.Number.Uint64()
	if number == 0 {
		return errUnknownBlock
	}
	// Retrieve the snapshot needed to verify this header and cache it
	snap, err := c.snapshot(chain, number-1, header.ParentHash, parents)
	if err != nil {
		return err
	}

	// Resolve the authorization key and check against signers
	signer, err := ecrecover(header, c.signatures, c.config)
	if err != nil {
		return err
	}

	if !snap.ValidatorSet.HasAddress(signer.Bytes()) {
		// Check the UnauthorizedSignerError.Error() msg to see why we pass number-1
		return &UnauthorizedSignerError{number - 1, signer.Bytes()}
	}

	succession, err := snap.GetSignerSuccessionNumber(signer)
	if err != nil {
		return err
	}

	var parent *types.Header
	if len(parents) > 0 { // if parents is nil, len(parents) is zero
		parent = parents[len(parents)-1]
	} else if number > 0 {
		parent = chain.GetHeader(header.ParentHash, number-1)
	}

	if parent != nil && header.Time < parent.Time+CalcProducerDelay(number, succession, c.config) {
		return &BlockTooSoonError{number, succession}
	}

	// Ensure that the difficulty corresponds to the turn-ness of the signer
	if !c.fakeDiff {
		difficulty := snap.Difficulty(signer)
		if header.Difficulty.Uint64() != difficulty {
			return &WrongDifficultyError{number, difficulty, header.Difficulty.Uint64(), signer.Bytes()}
		}
	}

	return nil
}

// Prepare implements consensus.Engine, preparing all the consensus fields of the
// header for running the transactions on top.
func (c *Bor) Prepare(chain consensus.ChainHeaderReader, header *types.Header) error {
	// If the block isn't a checkpoint, cast a random vote (good enough for now)
	header.Coinbase = common.Address{}
	header.Nonce = types.BlockNonce{}

	number := header.Number.Uint64()
	// Assemble the validator snapshot to check which votes make sense
	snap, err := c.snapshot(chain, number-1, header.ParentHash, nil)
	if err != nil {
		return err
	}

	// Set the correct difficulty
	header.Difficulty = new(big.Int).SetUint64(snap.Difficulty(c.signer))

	// Ensure the extra data has all it's components
	if len(header.Extra) < extraVanity {
		header.Extra = append(header.Extra, bytes.Repeat([]byte{0x00}, extraVanity-len(header.Extra))...)
	}

	header.Extra = header.Extra[:extraVanity]

	// get validator set if number
	if IsSprintStart(number+1, c.config.Sprint) {
		newValidators, err := c.spanner.GetCurrentValidators(header.ParentHash, number+1)
		if err != nil {
			return errors.New("unknown validators")
		}

		// sort validator by address
		sort.Sort(valset.ValidatorsByAddress(newValidators))

		for _, validator := range newValidators {
			header.Extra = append(header.Extra, validator.HeaderBytes()...)
		}
	}

	// add extra seal space
	header.Extra = append(header.Extra, make([]byte, extraSeal)...)

	// Mix digest is reserved for now, set to empty
	header.MixDigest = common.Hash{}

	// Ensure the timestamp has the correct delay
	parent := chain.GetHeader(header.ParentHash, number-1)
	if parent == nil {
		return consensus.ErrUnknownAncestor
	}

	var succession int
	// if signer is not empty
	if c.signer != (common.Address{}) {
		succession, err = snap.GetSignerSuccessionNumber(c.signer)
		if err != nil {
			return err
		}
	}

	header.Time = parent.Time + CalcProducerDelay(number, succession, c.config)
	if header.Time < uint64(time.Now().Unix()) {
		header.Time = uint64(time.Now().Unix())
	}

	return nil
}

// Finalize implements consensus.Engine, ensuring no uncles are set, nor block
// rewards given.
func (c *Bor) Finalize(chain consensus.ChainHeaderReader, header *types.Header, state *state.StateDB, txs []*types.Transaction, uncles []*types.Header) {
	stateSyncData := []*types.StateSyncData{}

	var err error

	headerNumber := header.Number.Uint64()

	if headerNumber%c.config.Sprint == 0 {
		cx := statefull.ChainContext{Chain: chain, Bor: c}
		// check and commit span
		if err := c.checkAndCommitSpan(context.Background(), nil, state, header, cx); err != nil {
			log.Error("Error while committing span", "error", err)
			return
		}

		if c.HeimdallClient != nil {
			// commit statees
			stateSyncData, err = c.CommitStates(context.Background(), nil, state, header, cx)
			if err != nil {
				log.Error("Error while committing states", "error", err)
				return
			}
		}
	}

	if err = c.changeContractCodeIfNeeded(headerNumber, state); err != nil {
		log.Error("Error changing contract code", "error", err)
		return
	}

	// No block rewards in PoA, so the state remains as is and uncles are dropped
	header.Root = state.IntermediateRoot(chain.Config().IsEIP158(header.Number))
	header.UncleHash = types.CalcUncleHash(nil)

	// Set state sync data to blockchain
	bc := chain.(*core.BlockChain)
	bc.SetStateSync(stateSyncData)
}

func decodeGenesisAlloc(i interface{}) (core.GenesisAlloc, error) {
	var alloc core.GenesisAlloc

	b, err := json.Marshal(i)
	if err != nil {
		return nil, err
	}

	if err := json.Unmarshal(b, &alloc); err != nil {
		return nil, err
	}

	return alloc, nil
}

func (c *Bor) changeContractCodeIfNeeded(headerNumber uint64, state *state.StateDB) error {
	for blockNumber, genesisAlloc := range c.config.BlockAlloc {
		if blockNumber == strconv.FormatUint(headerNumber, 10) {
			allocs, err := decodeGenesisAlloc(genesisAlloc)
			if err != nil {
				return fmt.Errorf("failed to decode genesis alloc: %v", err)
			}

			for addr, account := range allocs {
				log.Info("change contract code", "address", addr)
				state.SetCode(addr, account.Code)
			}
		}
	}

	return nil
}

// FinalizeAndAssemble implements consensus.Engine, ensuring no uncles are set,
// nor block rewards given, and returns the final block.
func (c *Bor) FinalizeAndAssemble(ctx context.Context, chain consensus.ChainHeaderReader, header *types.Header, state *state.StateDB, txs []*types.Transaction, uncles []*types.Header, receipts []*types.Receipt) (*types.Block, error) {

	tracer := otel.GetTracerProvider().Tracer("MinerWorker")
	finalizeCtx, finalizeSpan := tracer.Start(ctx, "FinalizeAndAssemble")
	defer finalizeSpan.End()

	finalizeSpan.SetAttributes(
		attribute.Int("number", int(header.Number.Int64())),
		attribute.String("hash", header.Hash().String()),
		attribute.Int("number of txs", len(txs)),
	)

	stateSyncData := []*types.StateSyncData{}

	headerNumber := header.Number.Uint64()

	if headerNumber%c.config.Sprint == 0 {
		cx := statefull.ChainContext{Chain: chain, Bor: c}

		// check and commit span
		err := c.checkAndCommitSpan(finalizeCtx, tracer, state, header, cx)
		if err != nil {
			log.Error("Error while committing span", "error", err)
			return nil, err
		}

		if c.HeimdallClient != nil {
			// commit states
			stateSyncData, err = c.CommitStates(finalizeCtx, tracer, state, header, cx)
			if err != nil {
				log.Error("Error while committing states", "error", err)
				return nil, err
			}
		}
	}

	if err := c.changeContractCodeIfNeeded(headerNumber, state); err != nil {
		log.Error("Error changing contract code", "error", err)
		return nil, err
	}

	// No block rewards in PoA, so the state remains as is and uncles are dropped
	header.Root = state.IntermediateRoot(chain.Config().IsEIP158(header.Number))
	header.UncleHash = types.CalcUncleHash(nil)

	// Assemble block
	block := types.NewBlock(header, txs, nil, receipts, new(trie.Trie))

	// set state sync
	bc := chain.(core.BorStateSyncer)
	bc.SetStateSync(stateSyncData)

	// return the final block for sealing
	return block, nil
}

// Authorize injects a private key into the consensus engine to mint new blocks
// with.
func (c *Bor) Authorize(signer common.Address, signFn SignerFn) {
	c.lock.Lock()
	defer c.lock.Unlock()

	c.signer = signer
	c.signFn = signFn
}

// Seal implements consensus.Engine, attempting to create a sealed block using
// the local signing credentials.
func (c *Bor) Seal(ctx context.Context, chain consensus.ChainHeaderReader, block *types.Block, results chan<- *types.Block, stop <-chan struct{}) error {

	tracer := otel.GetTracerProvider().Tracer("MinerWorker")
	_, sealSpan := tracer.Start(ctx, "Seal")

	header := block.Header()
	// Sealing the genesis block is not supported
	number := header.Number.Uint64()
	if number == 0 {
		return errUnknownBlock
	}
	// For 0-period chains, refuse to seal empty blocks (no reward but would spin sealing)
	if c.config.CalculatePeriod(number) == 0 && len(block.Transactions()) == 0 {
		log.Info("Sealing paused, waiting for transactions")
		return nil
	}
	// Don't hold the signer fields for the entire sealing procedure
	c.lock.RLock()
	signer, signFn := c.signer, c.signFn
	c.lock.RUnlock()

	snap, err := c.snapshot(chain, number-1, header.ParentHash, nil)
	if err != nil {
		return err
	}

	// Bail out if we're unauthorized to sign a block
	if !snap.ValidatorSet.HasAddress(signer.Bytes()) {
		// Check the UnauthorizedSignerError.Error() msg to see why we pass number-1
		return &UnauthorizedSignerError{number - 1, signer.Bytes()}
	}

	successionNumber, err := snap.GetSignerSuccessionNumber(signer)
	if err != nil {
		return err
	}

	// Sweet, the protocol permits us to sign the block, wait for our time
	delay := time.Unix(int64(header.Time), 0).Sub(time.Now()) // nolint: gosimple
	// wiggle was already accounted for in header.Time, this is just for logging
	wiggle := time.Duration(successionNumber) * time.Duration(c.config.CalculateBackupMultiplier(number)) * time.Second

	// Sign all the things!
	err = Sign(signFn, signer, header, c.config)
	if err != nil {
		return err
	}

	// Wait until sealing is terminated or delay timeout.
	log.Info("Waiting for slot to sign and propagate", "number", number, "hash", header.Hash, "delay-in-sec", uint(delay), "delay", common.PrettyDuration(delay))

	go func(sealSpan trace.Span) {
		select {
		case <-stop:
			log.Debug("Discarding sealing operation for block", "number", number)
			return
		case <-time.After(delay):
			if wiggle > 0 {
				log.Info(
					"Sealing out-of-turn",
					"number", number,
					"hash", header.Hash,
					"wiggle-in-sec", uint(wiggle),
					"wiggle", common.PrettyDuration(wiggle),
					"in-turn-signer", snap.ValidatorSet.GetProposer().Address.Hex(),
				)
			}

			log.Info(
				"Sealing successful",
				"number", number,
				"delay", delay,
				"headerDifficulty", header.Difficulty,
			)
			sealSpan.SetAttributes(
				attribute.Int("number", int(number)),
				attribute.String("hash", header.Hash().String()),
				attribute.String("delay", delay.String()),
				attribute.Bool("out-of-turn", wiggle > 0),
			)
			sealSpan.End()
		}
		select {
		case results <- block.WithSeal(header):
		default:
			log.Warn("Sealing result was not read by miner", "number", number, "sealhash", SealHash(header, c.config))
		}
	}(sealSpan)

	return nil
}

func Sign(signFn SignerFn, signer common.Address, header *types.Header, c *params.BorConfig) error {
	sighash, err := signFn(accounts.Account{Address: signer}, accounts.MimetypeBor, BorRLP(header, c))
	if err != nil {
		return err
	}

	copy(header.Extra[len(header.Extra)-extraSeal:], sighash)

	return nil
}

// CalcDifficulty is the difficulty adjustment algorithm. It returns the difficulty
// that a new block should have based on the previous blocks in the chain and the
// current signer.
func (c *Bor) CalcDifficulty(chain consensus.ChainHeaderReader, time uint64, parent *types.Header) *big.Int {
	snap, err := c.snapshot(chain, parent.Number.Uint64(), parent.Hash(), nil)
	if err != nil {
		return nil
	}

	return new(big.Int).SetUint64(snap.Difficulty(c.signer))
}

// SealHash returns the hash of a block prior to it being sealed.
func (c *Bor) SealHash(header *types.Header) common.Hash {
	return SealHash(header, c.config)
}

// APIs implements consensus.Engine, returning the user facing RPC API to allow
// controlling the signer voting.
func (c *Bor) APIs(chain consensus.ChainHeaderReader) []rpc.API {
	return []rpc.API{{
		Namespace: "bor",
		Version:   "1.0",
		Service:   &API{chain: chain, bor: c},
		Public:    false,
	}}
}

// Close implements consensus.Engine. It's a noop for bor as there are no background threads.
func (c *Bor) Close() error {
	c.closeOnce.Do(func() {
		c.HeimdallClient.Close()
	})

	return nil
}

func (c *Bor) checkAndCommitSpan(
	ctx context.Context,
	tracer trace.Tracer,
	state *state.StateDB,
	header *types.Header,
	chain core.ChainContext,
) error {

	checkAndCommitSpanCtx := context.Background()
	var checkAndCommitSpan trace.Span = nil
	if tracer != nil {
		checkAndCommitSpanCtx, checkAndCommitSpan = tracer.Start(ctx, "checkAndCommitSpan")
		defer checkAndCommitSpan.End()
	}

	headerNumber := header.Number.Uint64()

	span, err := c.spanner.GetCurrentSpan(header.ParentHash)
	if err != nil {
		return err
	}

	if checkAndCommitSpan != nil {
		checkAndCommitSpan.SetAttributes(
			attribute.Int("number", int(headerNumber)),
			attribute.String("hash", header.Hash().String()),
			attribute.Int("current span id", int(span.ID)),
		)
	}

	if c.needToCommitSpan(span, headerNumber) {
		return c.FetchAndCommitSpan(checkAndCommitSpanCtx, tracer, span.ID+1, state, header, chain)
	}

	return nil
}

func (c *Bor) needToCommitSpan(span *span.Span, headerNumber uint64) bool {
	// if span is nil
	if span == nil {
		return false
	}

	// check span is not set initially
	if span.EndBlock == 0 {
		return true
	}

	// if current block is first block of last sprint in current span
	if span.EndBlock > c.config.Sprint && span.EndBlock-c.config.Sprint+1 == headerNumber {
		return true
	}

	return false
}

func (c *Bor) FetchAndCommitSpan(
	ctx context.Context,
	tracer trace.Tracer,
	newSpanID uint64,
	state *state.StateDB,
	header *types.Header,
	chain core.ChainContext,
) error {

	var fetchAndCommitSpan trace.Span = nil
	if tracer != nil {
		_, fetchAndCommitSpan = tracer.Start(ctx, "FetchAndCommitSpan")
		defer fetchAndCommitSpan.End()
	}

	var heimdallSpan span.HeimdallSpan

	if c.HeimdallClient == nil {
		// fixme: move to a new mock or fake and remove c.HeimdallClient completely
		s, err := c.getNextHeimdallSpanForTest(newSpanID, header, chain)
		if err != nil {
			return err
		}

		heimdallSpan = *s
	} else {
		response, err := c.HeimdallClient.Span(newSpanID)
		if err != nil {
			return err
		}

		heimdallSpan = *response
	}

	// check if chain id matches with Heimdall span
	if heimdallSpan.ChainID != c.chainConfig.ChainID.String() {
		return fmt.Errorf(
			"chain id proposed span, %s, and bor chain id, %s, doesn't match",
			heimdallSpan.ChainID,
			c.chainConfig.ChainID,
		)
	}

	if fetchAndCommitSpan != nil {
		fetchAndCommitSpan.SetAttributes(
			attribute.Int("number", int(header.Number.Int64())),
			attribute.String("hash", header.Hash().String()),
			attribute.Int("fetched span id", int(heimdallSpan.ID)),
		)
	}

	return c.spanner.CommitSpan(heimdallSpan, state, header, chain)
}

// CommitStates commit states
func (c *Bor) CommitStates(
	ctx context.Context,
	tracer trace.Tracer,
	state *state.StateDB,
	header *types.Header,
	chain statefull.ChainContext,
) ([]*types.StateSyncData, error) {

	var commitStatesSpan trace.Span = nil
	if tracer != nil {
		_, commitStatesSpan = tracer.Start(ctx, "CommitStates")
		defer commitStatesSpan.End()
	}

	fetchStart := time.Now()
	stateSyncs := make([]*types.StateSyncData, 0)
	number := header.Number.Uint64()

	_lastStateID, err := c.GenesisContractsClient.LastStateId(number - 1)
	if err != nil {
		return nil, err
	}

	to := time.Unix(int64(chain.Chain.GetHeaderByNumber(number-c.config.Sprint).Time), 0)
	lastStateID := _lastStateID.Uint64()

	log.Info(
		"Fetching state updates from Heimdall",
		"fromID", lastStateID+1,
		"to", to.Format(time.RFC3339))

	eventRecords, err := c.HeimdallClient.StateSyncEvents(lastStateID+1, to.Unix())
	if err != nil {
		log.Error("Error occurred when fetching state sync events", "stateID", lastStateID+1, "error", err)
	}

	if c.config.OverrideStateSyncRecords != nil {
		if val, ok := c.config.OverrideStateSyncRecords[strconv.FormatUint(number, 10)]; ok {
			eventRecords = eventRecords[0:val]
		}
	}

	fetchTime := time.Since(fetchStart)
	processStart := time.Now()
	totalGas := 0 /// limit on gas for state sync per block
	chainID := c.chainConfig.ChainID.String()

	for _, eventRecord := range eventRecords {
		if eventRecord.ID <= lastStateID {
			continue
		}

		if err := validateEventRecord(eventRecord, number, to, lastStateID, chainID); err != nil {
			log.Error("while validating event record", "block", number, "to", to, "stateID", lastStateID, "error", err.Error())
			break
		}

		stateData := types.StateSyncData{
			ID:       eventRecord.ID,
			Contract: eventRecord.Contract,
			Data:     hex.EncodeToString(eventRecord.Data),
			TxHash:   eventRecord.TxHash,
		}

		stateSyncs = append(stateSyncs, &stateData)

		gasUsed, err := c.GenesisContractsClient.CommitState(eventRecord, state, header, chain)
		if err != nil {
			return nil, err
		}

		totalGas += int(gasUsed)

		lastStateID++
	}

<<<<<<< HEAD
	processTime := time.Since(processStart)

	if commitStatesSpan != nil {
		commitStatesSpan.SetAttributes(
			attribute.Int("number", int(number)),
			attribute.String("hash", header.Hash().String()),
			attribute.String("fetch time", fetchTime.String()),
			attribute.String("process time", processTime.String()),
			attribute.Int("state sync count", len(stateSyncs)),
			attribute.Int("total gas", totalGas),
		)
	}
=======
	log.Info("StateSyncData", "Gas", totalGas, "Block-number", number, "LastStateID", lastStateID, "TotalRecords", len(eventRecords))
>>>>>>> 342bf308

	return stateSyncs, nil
}

func validateEventRecord(eventRecord *clerk.EventRecordWithTime, number uint64, to time.Time, lastStateID uint64, chainID string) error {
	// event id should be sequential and event.Time should lie in the range [from, to)
	if lastStateID+1 != eventRecord.ID || eventRecord.ChainID != chainID || !eventRecord.Time.Before(to) {
		return &InvalidStateReceivedError{number, lastStateID, &to, eventRecord}
	}

	return nil
}

func (c *Bor) SetHeimdallClient(h IHeimdallClient) {
	c.HeimdallClient = h
}

func (c *Bor) GetCurrentValidators(headerHash common.Hash, blockNumber uint64) ([]*valset.Validator, error) {
	return c.spanner.GetCurrentValidators(headerHash, blockNumber)
}

//
// Private methods
//

func (c *Bor) getNextHeimdallSpanForTest(
	newSpanID uint64,
	header *types.Header,
	chain core.ChainContext,
) (*span.HeimdallSpan, error) {
	headerNumber := header.Number.Uint64()

	spanBor, err := c.spanner.GetCurrentSpan(header.ParentHash)
	if err != nil {
		return nil, err
	}

	// get local chain context object
	localContext := chain.(statefull.ChainContext)
	// Retrieve the snapshot needed to verify this header and cache it
	snap, err := c.snapshot(localContext.Chain, headerNumber-1, header.ParentHash, nil)
	if err != nil {
		return nil, err
	}

	// new span
	spanBor.ID = newSpanID
	if spanBor.EndBlock == 0 {
		spanBor.StartBlock = 256
	} else {
		spanBor.StartBlock = spanBor.EndBlock + 1
	}

	spanBor.EndBlock = spanBor.StartBlock + (100 * c.config.Sprint) - 1

	selectedProducers := make([]valset.Validator, len(snap.ValidatorSet.Validators))
	for i, v := range snap.ValidatorSet.Validators {
		selectedProducers[i] = *v
	}

	heimdallSpan := &span.HeimdallSpan{
		Span:              *spanBor,
		ValidatorSet:      *snap.ValidatorSet,
		SelectedProducers: selectedProducers,
		ChainID:           c.chainConfig.ChainID.String(),
	}

	return heimdallSpan, nil
}

func validatorContains(a []*valset.Validator, x *valset.Validator) (*valset.Validator, bool) {
	for _, n := range a {
		if n.Address == x.Address {
			return n, true
		}
	}

	return nil, false
}

func getUpdatedValidatorSet(oldValidatorSet *valset.ValidatorSet, newVals []*valset.Validator) *valset.ValidatorSet {
	v := oldValidatorSet
	oldVals := v.Validators

	changes := make([]*valset.Validator, 0, len(oldVals))

	for _, ov := range oldVals {
		if f, ok := validatorContains(newVals, ov); ok {
			ov.VotingPower = f.VotingPower
		} else {
			ov.VotingPower = 0
		}

		changes = append(changes, ov)
	}

	for _, nv := range newVals {
		if _, ok := validatorContains(changes, nv); !ok {
			changes = append(changes, nv)
		}
	}

	if err := v.UpdateWithChangeSet(changes); err != nil {
		log.Error("Error while updating change set", "error", err)
	}

	return v
}

func IsSprintStart(number, sprint uint64) bool {
	return number%sprint == 0
}<|MERGE_RESOLUTION|>--- conflicted
+++ resolved
@@ -1179,7 +1179,6 @@
 		lastStateID++
 	}
 
-<<<<<<< HEAD
 	processTime := time.Since(processStart)
 
 	if commitStatesSpan != nil {
@@ -1192,9 +1191,7 @@
 			attribute.Int("total gas", totalGas),
 		)
 	}
-=======
 	log.Info("StateSyncData", "Gas", totalGas, "Block-number", number, "LastStateID", lastStateID, "TotalRecords", len(eventRecords))
->>>>>>> 342bf308
 
 	return stateSyncs, nil
 }
