module github.com/ethereum/go-ethereum

go 1.19

require (
	github.com/Azure/azure-sdk-for-go/sdk/storage/azblob v0.3.0
	github.com/BurntSushi/toml v1.1.0
	github.com/JekaMas/go-grpc-net-conn v0.0.0-20220708155319-6aff21f2d13d
	github.com/VictoriaMetrics/fastcache v1.6.0
	github.com/aws/aws-sdk-go-v2 v1.2.0
	github.com/aws/aws-sdk-go-v2/config v1.1.1
	github.com/aws/aws-sdk-go-v2/credentials v1.1.1
	github.com/aws/aws-sdk-go-v2/service/route53 v1.1.1
	github.com/btcsuite/btcd/btcec/v2 v2.1.2
	github.com/cespare/cp v0.1.0
	github.com/cloudflare/cloudflare-go v0.14.0
	github.com/consensys/gnark-crypto v0.4.1-0.20210426202927-39ac3d4b3f1f
	github.com/davecgh/go-spew v1.1.1
	github.com/deckarep/golang-set v1.8.0
	github.com/docker/docker v1.4.2-0.20180625184442-8e610b2b55bf
	github.com/dop251/goja v0.0.0-20211011172007-d99e4b8cbf48
	github.com/edsrzf/mmap-go v1.0.0
	github.com/fatih/color v1.7.0
	github.com/fjl/memsize v0.0.0-20190710130421-bcb5799ab5e5
	github.com/gballet/go-libpcsclite v0.0.0-20190607065134-2772fd86a8ff
	github.com/go-stack/stack v1.8.0
	github.com/golang-jwt/jwt/v4 v4.3.0
	github.com/golang/mock v1.6.0
	github.com/golang/protobuf v1.5.2
	github.com/golang/snappy v0.0.4
	github.com/google/gofuzz v1.1.1-0.20200604201612-c04b05f3adfa
	github.com/google/uuid v1.2.0
	github.com/gorilla/websocket v1.4.2
	github.com/graph-gophers/graphql-go v1.3.0
	github.com/grpc-ecosystem/go-grpc-middleware v1.3.0
	github.com/hashicorp/go-bexpr v0.1.10
	github.com/hashicorp/golang-lru v0.5.5-0.20210104140557-80c98217689d
	github.com/hashicorp/hcl/v2 v2.10.1
	github.com/holiman/bloomfilter/v2 v2.0.3
	github.com/holiman/uint256 v1.2.0
	github.com/huin/goupnp v1.0.3-0.20220313090229-ca81a64b4204
	github.com/imdario/mergo v0.3.11
	github.com/influxdata/influxdb v1.8.3
	github.com/influxdata/influxdb-client-go/v2 v2.4.0
	github.com/jackpal/go-nat-pmp v1.0.2
	github.com/jedisct1/go-minisign v0.0.0-20190909160543-45766022959e
	github.com/julienschmidt/httprouter v1.3.0
	github.com/karalabe/usb v0.0.2
	github.com/maticnetwork/polyproto v0.0.2
	github.com/mattn/go-colorable v0.1.8
	github.com/mattn/go-isatty v0.0.12
	github.com/mitchellh/cli v1.1.2
	github.com/mitchellh/go-homedir v1.1.0
	github.com/olekukonko/tablewriter v0.0.5
	github.com/peterh/liner v1.1.1-0.20190123174540-a2c9a5303de7
	github.com/prometheus/tsdb v0.7.1
	github.com/rjeczalik/notify v0.9.1
	github.com/rs/cors v1.7.0
	github.com/ryanuber/columnize v2.1.2+incompatible
	github.com/shirou/gopsutil v3.21.4-0.20210419000835-c7a38de76ee5+incompatible
	github.com/status-im/keycard-go v0.0.0-20190316090335-8537d3370df4
	github.com/stretchr/testify v1.8.0
	github.com/syndtr/goleveldb v1.0.1-0.20210819022825-2ae1ddf74ef7
	github.com/tyler-smith/go-bip39 v1.0.1-0.20181017060643-dbb3b84ba2ef
	github.com/xsleonard/go-merkle v1.1.0
	go.opentelemetry.io/otel v1.2.0
	go.opentelemetry.io/otel/exporters/otlp/otlptrace/otlptracegrpc v1.2.0
	go.opentelemetry.io/otel/sdk v1.2.0
	go.uber.org/goleak v1.1.12
	golang.org/x/crypto v0.0.0-20220507011949-2cf3adece122
	golang.org/x/sync v0.0.0-20220722155255-886fb9371eb4
	golang.org/x/sys v0.0.0-20220728004956-3c1f35247d10
	golang.org/x/text v0.3.7
	golang.org/x/time v0.0.0-20210220033141-f8bda1e9f3ba
	golang.org/x/tools v0.1.12
	google.golang.org/grpc v1.48.0
	google.golang.org/protobuf v1.28.0
	gopkg.in/natefinch/npipe.v2 v2.0.0-20160621034901-c1b8fa8bdcce
	gopkg.in/olebedev/go-duktape.v3 v3.0.0-20200619000410-60c24ae608a6
	gopkg.in/urfave/cli.v1 v1.20.0
	gotest.tools v2.2.0+incompatible
	pgregory.net/rapid v0.4.8
)

require (
<<<<<<< HEAD
	git.sr.ht/~sbinet/gg v0.3.1 // indirect
=======
	github.com/heimdalr/dag v1.2.1 // indirect
	github.com/orcaman/concurrent-map/v2 v2.0.0 // indirect
)

require (
>>>>>>> 6547d260
	github.com/Azure/azure-sdk-for-go/sdk/azcore v0.21.1 // indirect
	github.com/Azure/azure-sdk-for-go/sdk/internal v0.8.3 // indirect
	github.com/Masterminds/goutils v1.1.0 // indirect
	github.com/Masterminds/semver v1.5.0 // indirect
	github.com/Masterminds/sprig v2.22.0+incompatible // indirect
	github.com/StackExchange/wmi v0.0.0-20180116203802-5d049714c4a6 // indirect
	github.com/agext/levenshtein v1.2.1 // indirect
	github.com/ajstarks/svgo v0.0.0-20211024235047-1546f124cd8b // indirect
	github.com/apparentlymart/go-textseg/v13 v13.0.0 // indirect
	github.com/armon/go-radix v0.0.0-20180808171621-7fddfc383310 // indirect
	github.com/aws/aws-sdk-go-v2/feature/ec2/imds v1.0.2 // indirect
	github.com/aws/aws-sdk-go-v2/service/internal/presigned-url v1.0.2 // indirect
	github.com/aws/aws-sdk-go-v2/service/sso v1.1.1 // indirect
	github.com/aws/aws-sdk-go-v2/service/sts v1.1.1 // indirect
	github.com/aws/smithy-go v1.1.0 // indirect
	github.com/bgentry/speakeasy v0.1.0 // indirect
	github.com/cenkalti/backoff/v4 v4.1.1 // indirect
	github.com/cespare/xxhash/v2 v2.1.1 // indirect
	github.com/decred/dcrd/dcrec/secp256k1/v4 v4.0.1 // indirect
	github.com/deepmap/oapi-codegen v1.8.2 // indirect
	github.com/dlclark/regexp2 v1.4.1-0.20201116162257-a2a8dda75c91 // indirect
<<<<<<< HEAD
	github.com/go-fonts/liberation v0.2.0 // indirect
	github.com/go-latex/latex v0.0.0-20210823091927-c0d11ff05a81 // indirect
=======
	github.com/emirpasic/gods v1.18.1
	github.com/go-kit/kit v0.9.0 // indirect
>>>>>>> 6547d260
	github.com/go-logfmt/logfmt v0.5.0 // indirect
	github.com/go-ole/go-ole v1.2.1 // indirect
	github.com/go-pdf/fpdf v0.6.0 // indirect
	github.com/go-sourcemap/sourcemap v2.1.3+incompatible // indirect
	github.com/golang/freetype v0.0.0-20170609003504-e2365dfdc4a0 // indirect
	github.com/google/go-cmp v0.5.8 // indirect
	github.com/grpc-ecosystem/grpc-gateway v1.16.0 // indirect
	github.com/hashicorp/errwrap v1.0.0 // indirect
	github.com/hashicorp/go-multierror v1.0.0 // indirect
	github.com/huandu/xstrings v1.3.2 // indirect
	github.com/influxdata/line-protocol v0.0.0-20210311194329-9aa0e372d097 // indirect
	github.com/kylelemons/godebug v1.1.0 // indirect
	github.com/mattn/go-runewidth v0.0.9 // indirect
	github.com/mitchellh/copystructure v1.0.0 // indirect
	github.com/mitchellh/go-wordwrap v0.0.0-20150314170334-ad45545899c7 // indirect
	github.com/mitchellh/mapstructure v1.4.1 // indirect
	github.com/mitchellh/pointerstructure v1.2.0 // indirect
	github.com/mitchellh/reflectwalk v1.0.0 // indirect
	github.com/opentracing/opentracing-go v1.1.0 // indirect
	github.com/pkg/errors v0.9.1 // indirect
	github.com/pmezard/go-difflib v1.0.0 // indirect
	github.com/posener/complete v1.1.1 // indirect
	github.com/tklauser/go-sysconf v0.3.5 // indirect
	github.com/tklauser/numcpus v0.2.2 // indirect
	github.com/zclconf/go-cty v1.8.0 // indirect
	go.opentelemetry.io/otel/exporters/otlp/otlptrace v1.2.0 // indirect
	go.opentelemetry.io/otel/trace v1.2.0 // indirect
	go.opentelemetry.io/proto/otlp v0.10.0 // indirect
	golang.org/x/exp v0.0.0-20220722155223-a9213eeb770e // indirect
	golang.org/x/image v0.0.0-20220722155232-062f8c9fd539 // indirect
	golang.org/x/mod v0.6.0-dev.0.20220419223038-86c51ed26bb4 // indirect
	golang.org/x/net v0.0.0-20220728030405-41545e8bf201 // indirect
	golang.org/x/term v0.0.0-20210927222741-03fcf44c2211 // indirect
	golang.org/x/xerrors v0.0.0-20220411194840-2f41105eb62f // indirect
	gonum.org/v1/gonum v0.11.0 // indirect
	gonum.org/v1/plot v0.11.0 // indirect
	google.golang.org/genproto v0.0.0-20220725144611-272f38e5d71b // indirect
	gopkg.in/yaml.v2 v2.4.0 // indirect
	gopkg.in/yaml.v3 v3.0.1 // indirect
)<|MERGE_RESOLUTION|>--- conflicted
+++ resolved
@@ -83,15 +83,12 @@
 )
 
 require (
-<<<<<<< HEAD
-	git.sr.ht/~sbinet/gg v0.3.1 // indirect
-=======
 	github.com/heimdalr/dag v1.2.1 // indirect
 	github.com/orcaman/concurrent-map/v2 v2.0.0 // indirect
 )
 
 require (
->>>>>>> 6547d260
+	git.sr.ht/~sbinet/gg v0.3.1 // indirect
 	github.com/Azure/azure-sdk-for-go/sdk/azcore v0.21.1 // indirect
 	github.com/Azure/azure-sdk-for-go/sdk/internal v0.8.3 // indirect
 	github.com/Masterminds/goutils v1.1.0 // indirect
@@ -113,13 +110,10 @@
 	github.com/decred/dcrd/dcrec/secp256k1/v4 v4.0.1 // indirect
 	github.com/deepmap/oapi-codegen v1.8.2 // indirect
 	github.com/dlclark/regexp2 v1.4.1-0.20201116162257-a2a8dda75c91 // indirect
-<<<<<<< HEAD
 	github.com/go-fonts/liberation v0.2.0 // indirect
 	github.com/go-latex/latex v0.0.0-20210823091927-c0d11ff05a81 // indirect
-=======
 	github.com/emirpasic/gods v1.18.1
 	github.com/go-kit/kit v0.9.0 // indirect
->>>>>>> 6547d260
 	github.com/go-logfmt/logfmt v0.5.0 // indirect
 	github.com/go-ole/go-ole v1.2.1 // indirect
 	github.com/go-pdf/fpdf v0.6.0 // indirect
