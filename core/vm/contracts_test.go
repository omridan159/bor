--- conflicted
+++ resolved
@@ -43,11 +43,7 @@
 	Name          string
 }
 
-<<<<<<< HEAD
-var allPrecompiles = PrecompiledContractsYoloV1
-=======
 var allPrecompiles = PrecompiledContractsYoloV2
->>>>>>> cc05b050
 
 // EIP-152 test vectors
 var blake2FMalformedInputTests = []precompiledFailureTest{
